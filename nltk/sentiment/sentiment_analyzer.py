# coding: utf-8
#
# Natural Language Toolkit: Sentiment Analyzer
#
# Copyright (C) 2001-2019 NLTK Project
# Author: Pierpaolo Pantone <24alsecondo@gmail.com>
# URL: <http://nltk.org/>
# For license information, see LICENSE.TXT

"""
A SentimentAnalyzer is a tool to implement and facilitate Sentiment Analysis tasks
using NLTK features and classifiers, especially for teaching and demonstrative
purposes.
"""

<<<<<<< HEAD
import sys
from __future__ import print_function
=======
>>>>>>> 6028f2c6
from collections import defaultdict

from nltk.classify.util import apply_features, accuracy as eval_accuracy
from nltk.collocations import BigramCollocationFinder
from nltk.metrics import (
    BigramAssocMeasures,
    precision as eval_precision,
    recall as eval_recall,
    f_measure as eval_f_measure,
)

from nltk.probability import FreqDist


class SentimentAnalyzer(object):
    """
    A Sentiment Analysis tool based on machine learning approaches.
    """

    def __init__(self, classifier=None):
        self.feat_extractors = defaultdict(list)
        self.classifier = classifier

    def all_words(self, documents, labeled=None):
        """
        Return all words/tokens from the documents (with duplicates).
        :param documents: a list of (words, label) tuples.
        :param labeled: if `True`, assume that each document is represented by a
            (words, label) tuple: (list(str), str). If `False`, each document is
            considered as being a simple list of strings: list(str).
        :rtype: list(str)
        :return: A list of all words/tokens in `documents`.
        """
        all_words = []
        if labeled is None:
            labeled = documents and isinstance(documents[0], tuple)
        if labeled == True:
            for words, sentiment in documents:
                all_words.extend(words)
        elif labeled == False:
            for words in documents:
                all_words.extend(words)
        return all_words

    def apply_features(self, documents, labeled=None):
        """
        Apply all feature extractor functions to the documents. This is a wrapper
        around `nltk.classify.util.apply_features`.

        If `labeled=False`, return featuresets as:
            [feature_func(doc) for doc in documents]
        If `labeled=True`, return featuresets as:
            [(feature_func(tok), label) for (tok, label) in toks]

        :param documents: a list of documents. `If labeled=True`, the method expects
            a list of (words, label) tuples.
        :rtype: LazyMap
        """
        return apply_features(self.extract_features, documents, labeled)

    def unigram_word_feats(self, words, top_n=None, min_freq=0):
        """
        Return most common top_n word features.

        :param words: a list of words/tokens.
        :param top_n: number of best words/tokens to use, sorted by frequency.
        :rtype: list(str)
        :return: A list of `top_n` words/tokens (with no duplicates) sorted by
            frequency.
        """
        # Stopwords are not removed
        unigram_feats_freqs = FreqDist(word for word in words)
        return [
            w
            for w, f in unigram_feats_freqs.most_common(top_n)
            if unigram_feats_freqs[w] > min_freq
        ]

    def bigram_collocation_feats(
        self, documents, top_n=None, min_freq=3, assoc_measure=BigramAssocMeasures.pmi
    ):
        """
        Return `top_n` bigram features (using `assoc_measure`).
        Note that this method is based on bigram collocations measures, and not
        on simple bigram frequency.

        :param documents: a list (or iterable) of tokens.
        :param top_n: number of best words/tokens to use, sorted by association
            measure.
        :param assoc_measure: bigram association measure to use as score function.
        :param min_freq: the minimum number of occurrencies of bigrams to take
            into consideration.

        :return: `top_n` ngrams scored by the given association measure.
        """
        finder = BigramCollocationFinder.from_documents(documents)
        finder.apply_freq_filter(min_freq)
        return finder.nbest(assoc_measure, top_n)

    def classify(self, instance):
        """
        Classify a single instance applying the features that have already been
        stored in the SentimentAnalyzer.

        :param instance: a list (or iterable) of tokens.
        :return: the classification result given by applying the classifier.
        """
        instance_feats = self.apply_features([instance], labeled=False)
        return self.classifier.classify(instance_feats[0])

    def add_feat_extractor(self, function, **kwargs):
        """
        Add a new function to extract features from a document. This function will
        be used in extract_features().
        Important: in this step our kwargs are only representing additional parameters,
        and NOT the document we have to parse. The document will always be the first
        parameter in the parameter list, and it will be added in the extract_features()
        function.

        :param function: the extractor function to add to the list of feature extractors.
        :param kwargs: additional parameters required by the `function` function.
        """
        self.feat_extractors[function].append(kwargs)

    def extract_features(self, document):
        """
        Apply extractor functions (and their parameters) to the present document.
        We pass `document` as the first parameter of the extractor functions.
        If we want to use the same extractor function multiple times, we have to
        add it to the extractors with `add_feat_extractor` using multiple sets of
        parameters (one for each call of the extractor function).

        :param document: the document that will be passed as argument to the
            feature extractor functions.
        :return: A dictionary of populated features extracted from the document.
        :rtype: dict
        """
        all_features = {}
        for extractor in self.feat_extractors:
            for param_set in self.feat_extractors[extractor]:
                feats = extractor(document, **param_set)
            all_features.update(feats)
        return all_features

    def train(self, trainer, training_set, save_classifier=None, **kwargs):
        """
        Train classifier on the training set, optionally saving the output in the
        file specified by `save_classifier`.
        Additional arguments depend on the specific trainer used. For example,
        a MaxentClassifier can use `max_iter` parameter to specify the number
        of iterations, while a NaiveBayesClassifier cannot.

        :param trainer: `train` method of a classifier.
            E.g.: NaiveBayesClassifier.train
        :param training_set: the training set to be passed as argument to the
            classifier `train` method.
        :param save_classifier: the filename of the file where the classifier
            will be stored (optional).
        :param kwargs: additional parameters that will be passed as arguments to
            the classifier `train` function.
        :return: A classifier instance trained on the training set.
        :rtype:
        """
        print("Training classifier")
        self.classifier = trainer(training_set, **kwargs)
        if save_classifier:
            self.save_file(self.classifier, save_classifier)

        return self.classifier

    def save_file(self, content, filename):
        """
        Store `content` in `filename`. Can be used to store a SentimentAnalyzer.
        """
        print("Saving", filename, file=sys.stderr)
        with open(filename, 'wb') as storage_file:
            # The protocol=2 parameter is for python2 compatibility
            pickle.dump(content, storage_file, protocol=2)

    def evaluate(
        self,
        test_set,
        classifier=None,
        accuracy=True,
        f_measure=True,
        precision=True,
        recall=True,
        verbose=False,
    ):
        """
        Evaluate and print classifier performance on the test set.

        :param test_set: A list of (tokens, label) tuples to use as gold set.
        :param classifier: a classifier instance (previously trained).
        :param accuracy: if `True`, evaluate classifier accuracy.
        :param f_measure: if `True`, evaluate classifier f_measure.
        :param precision: if `True`, evaluate classifier precision.
        :param recall: if `True`, evaluate classifier recall.
        :return: evaluation results.
        :rtype: dict(str): float
        """
        if classifier is None:
            classifier = self.classifier
        print("Evaluating {0} results...".format(type(classifier).__name__))
        metrics_results = {}
        if accuracy == True:
            accuracy_score = eval_accuracy(classifier, test_set)
            metrics_results["Accuracy"] = accuracy_score

        gold_results = defaultdict(set)
        test_results = defaultdict(set)
        labels = set()
        for i, (feats, label) in enumerate(test_set):
            labels.add(label)
            gold_results[label].add(i)
            observed = classifier.classify(feats)
            test_results[observed].add(i)

        for label in labels:
            if precision == True:
                precision_score = eval_precision(
                    gold_results[label], test_results[label]
                )
                metrics_results["Precision [{0}]".format(label)] = precision_score
            if recall == True:
                recall_score = eval_recall(gold_results[label], test_results[label])
                metrics_results["Recall [{0}]".format(label)] = recall_score
            if f_measure == True:
                f_measure_score = eval_f_measure(
                    gold_results[label], test_results[label]
                )
                metrics_results["F-measure [{0}]".format(label)] = f_measure_score

        # Print evaluation results (in alphabetical order)
        if verbose == True:
            for result in sorted(metrics_results):
                print("{0}: {1}".format(result, metrics_results[result]))

        return metrics_results<|MERGE_RESOLUTION|>--- conflicted
+++ resolved
@@ -13,11 +13,7 @@
 purposes.
 """
 
-<<<<<<< HEAD
 import sys
-from __future__ import print_function
-=======
->>>>>>> 6028f2c6
 from collections import defaultdict
 
 from nltk.classify.util import apply_features, accuracy as eval_accuracy
